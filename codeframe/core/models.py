"""Core data models for CodeFRAME."""

from dataclasses import dataclass, field
from datetime import datetime
from enum import Enum
<<<<<<< HEAD
from typing import List, Optional, Dict, Any
from pydantic import BaseModel, Field, ConfigDict, field_validator
=======
from typing import List, Optional, Dict, Any, Literal
from pydantic import BaseModel, Field, ConfigDict
>>>>>>> b5edcda4


class TaskStatus(Enum):
    """Task execution status."""

    PENDING = "pending"
    ASSIGNED = "assigned"
    IN_PROGRESS = "in_progress"
    BLOCKED = "blocked"
    COMPLETED = "completed"
    FAILED = "failed"


class AgentMaturity(Enum):
    """Agent maturity levels based on Situational Leadership II."""

    D1 = "directive"  # Low skill, needs step-by-step
    D2 = "coaching"  # Some skill, needs guidance
    D3 = "supporting"  # High skill, needs autonomy
    D4 = "delegating"  # Expert, full ownership


class ProjectStatus(Enum):
    """Project lifecycle status."""

    INIT = "init"
    PLANNING = "planning"
    RUNNING = "running"  # cf-10: Agent actively working on project
    ACTIVE = "active"
    PAUSED = "paused"
    COMPLETED = "completed"


class BlockerSeverity(Enum):
    """Blocker severity for escalation (deprecated, use BlockerType)."""

    SYNC = "sync"  # Urgent, needs immediate response
    ASYNC = "async"  # Can wait, stack for later


class BlockerType(str, Enum):
    """Type of blocker requiring human intervention."""

    SYNC = "SYNC"  # Critical blocker - agent pauses immediately
    ASYNC = "ASYNC"  # Clarification request - agent continues work


class BlockerStatus(str, Enum):
    """Current status of a blocker."""

    PENDING = "PENDING"  # Awaiting user response
    RESOLVED = "RESOLVED"  # User has provided answer
    EXPIRED = "EXPIRED"  # Blocker timed out (24h default)


class ContextTier(Enum):
    """Virtual Project context tiers."""

    HOT = "hot"  # Always loaded, ~20K tokens
    WARM = "warm"  # On-demand, ~40K tokens
    COLD = "cold"  # Archived, queryable


@dataclass
class Issue:
    """Represents a high-level work item that contains multiple tasks.

    Issues are numbered hierarchically (e.g., "1.5", "2.3") and can parallelize
    with other issues at the same level. Each issue contains sequential tasks.
    """

    id: Optional[int] = None
    project_id: Optional[int] = None
    issue_number: str = ""  # e.g., "1.5" or "2.1"
    title: str = ""
    description: str = ""
    status: TaskStatus = TaskStatus.PENDING
    priority: int = 2  # 0-4, 0 = highest
    workflow_step: int = 1
    created_at: datetime = field(default_factory=datetime.now)
    completed_at: Optional[datetime] = None


@dataclass
class Task:
    """Represents an atomic development task within an issue.

    Tasks are numbered hierarchically (e.g., "1.5.1", "1.5.2") and are
    always sequential within their parent issue (cannot parallelize).
    Each task depends on the previous task in the sequence.
    """

    id: Optional[int] = None
    project_id: Optional[int] = None
    issue_id: Optional[int] = None  # Foreign key to parent issue
    task_number: str = ""  # e.g., "1.5.3"
    parent_issue_number: str = ""  # e.g., "1.5"
    title: str = ""
    description: str = ""
    status: TaskStatus = TaskStatus.PENDING
    assigned_to: Optional[str] = None
    depends_on: str = ""  # Previous task number (e.g., "1.5.2")
    can_parallelize: bool = False  # Always FALSE within issue
    priority: int = 2  # 0-4, 0 = highest (inherited from issue)
    workflow_step: int = 1  # Maps to 15-step workflow
    requires_mcp: bool = False
    estimated_tokens: int = 0
    actual_tokens: Optional[int] = None
    created_at: datetime = field(default_factory=datetime.now)
    completed_at: Optional[datetime] = None


@dataclass
class Blocker:
    """Represents a task blocker requiring human input."""

    id: int
    task_id: int
    severity: BlockerSeverity
    reason: str
    question: str
    resolution: Optional[str] = None
    created_at: datetime = field(default_factory=datetime.now)
    resolved_at: Optional[datetime] = None


@dataclass
class ContextItem:
    """Item in Virtual Project context system."""

    id: str
    project_id: int
    item_type: str  # 'current_task', 'active_file', 'recent_test', etc.
    content: str
    importance_score: float  # 0.0-1.0
    importance_reasoning: str
    created_at: datetime = field(default_factory=datetime.now)
    last_accessed: datetime = field(default_factory=datetime.now)
    access_count: int = 0
    current_tier: ContextTier = ContextTier.WARM
    manual_pin: bool = False


@dataclass
class AgentMetrics:
    """Performance metrics for agent maturity assessment."""

    task_success_rate: float
    blocker_frequency: float
    test_pass_rate: float
    rework_rate: float
    context_efficiency: float  # tokens per task


@dataclass
class Checkpoint:
    """State snapshot for recovery."""

    id: str
    project_id: int
    trigger: str  # 'manual', 'pre_compactification', 'task_complete'
    state_snapshot: Dict[str, Any]
    git_commit: str
    db_backup_path: str
    created_at: datetime = field(default_factory=datetime.now)


@dataclass
class Notification:
    """Multi-channel notification."""

    id: str
    project_id: int
    severity: BlockerSeverity
    title: str
    message: str
    blocker_id: Optional[int] = None
    action_required: str = ""
    channels: List[str] = field(default_factory=list)
    sent_at: Optional[datetime] = None
    acknowledged_at: Optional[datetime] = None


# Pydantic models for API validation and serialization


class BlockerModel(BaseModel):
    """Pydantic model for blocker database records."""

    model_config = ConfigDict(from_attributes=True, use_enum_values=True)

    id: int
    agent_id: str
    task_id: Optional[int] = None
    blocker_type: BlockerType
    question: str = Field(..., max_length=2000)
    answer: Optional[str] = Field(None, max_length=5000)
    status: BlockerStatus
    created_at: datetime
    resolved_at: Optional[datetime] = None


class BlockerCreate(BaseModel):
    """Request model for creating a blocker."""

    agent_id: str
    task_id: Optional[int] = None
    blocker_type: BlockerType = BlockerType.ASYNC
    question: str = Field(..., min_length=1, max_length=2000)


class BlockerResolve(BaseModel):
    """Request model for resolving a blocker."""

    answer: str = Field(..., min_length=1, max_length=5000)

    @field_validator("answer")
    @classmethod
    def validate_answer_not_whitespace(cls, v: str) -> str:
        """Validate that answer is not empty or whitespace-only."""
        if not v.strip():
            raise ValueError("Answer cannot be empty or whitespace-only")
        return v


class BlockerListResponse(BaseModel):
    """Response model for listing blockers."""

    blockers: List[BlockerModel]
    total: int
    pending_count: int
    sync_count: int
    async_count: int = 0


# Context Management Models (007-context-management)


class ContextItemType(str, Enum):
    """Type of context item stored in the Virtual Project system."""

    TASK = "TASK"
    CODE = "CODE"
    ERROR = "ERROR"
    TEST_RESULT = "TEST_RESULT"
    PRD_SECTION = "PRD_SECTION"


class ContextItemModel(BaseModel):
    """Pydantic model for context item database records."""

    model_config = ConfigDict(from_attributes=True)

    id: int
    agent_id: str
    item_type: ContextItemType
    content: str
    importance_score: float = Field(..., ge=0.0, le=1.0)
    tier: str  # References ContextTier enum (HOT/WARM/COLD)
    access_count: int = 0
    created_at: datetime
    last_accessed: datetime


class ContextItemCreateModel(BaseModel):
    """Request model for creating a context item."""

    item_type: ContextItemType
    content: str = Field(..., min_length=1, max_length=100000)

    def validate_content(self) -> str:
        """Validate content is not empty or whitespace-only."""
        if not self.content.strip():
            raise ValueError("Content cannot be empty or whitespace-only")
        return self.content.strip()


class ContextItemResponse(BaseModel):
    """Response model for a single context item."""

    model_config = ConfigDict(from_attributes=True)

    id: int
    agent_id: str
    item_type: str
    content: str
    importance_score: float
    tier: str
    access_count: int
    created_at: datetime
    last_accessed: datetime


class ContextStats(BaseModel):
    """Response model for context statistics."""

    agent_id: str
    total_items: int
    hot_count: int
    warm_count: int
    cold_count: int
    total_tokens: int
    hot_tokens: int
    warm_tokens: int
    cold_tokens: int
    last_updated: datetime


class FlashSaveRequest(BaseModel):
    """Request model for initiating flash save."""

    force: bool = False  # Force flash save even if below 80% threshold


class FlashSaveResponse(BaseModel):
    """Response model for flash save operation."""

    checkpoint_id: int
    agent_id: str
    items_count: int
    items_archived: int
    hot_items_retained: int
    token_count_before: int
    token_count_after: int
    reduction_percentage: float
    created_at: datetime


# WebSocket Event Models (007-context-management)


class ContextTierUpdated(BaseModel):
    """WebSocket event when context tiers are updated.

    Emitted when the context tier algorithm redistributes items across
    HOT/WARM/COLD tiers based on importance scores, access patterns, and
    manual pins. This allows real-time monitoring of context evolution.

    Attributes:
        event_type: Always "context_tier_updated" for this event.
        agent_id: ID of the agent whose context was updated.
        item_count: Total number of context items after update.
        tier_changes: Count of items in each tier after redistribution.
        timestamp: UTC timestamp when tier update completed.

    Example WebSocket message:
        {
            "event_type": "context_tier_updated",
            "agent_id": "agent-123",
            "item_count": 30,
            "tier_changes": {"hot": 5, "warm": 10, "cold": 15},
            "timestamp": "2025-01-14T10:30:00Z"
        }
    """

    event_type: str = "context_tier_updated"
    agent_id: str
    item_count: int
    tier_changes: Dict[str, int]  # {"hot": 5, "warm": 10, "cold": 15}
    timestamp: datetime = Field(default_factory=lambda: datetime.now())


class FlashSaveCompleted(BaseModel):
    """WebSocket event when flash save completes.

    Emitted when a flash save operation successfully creates a checkpoint
    and archives WARM/COLD context items. This event provides metrics on
    context reduction effectiveness.

    Attributes:
        event_type: Always "flash_save_completed" for this event.
        agent_id: ID of the agent whose context was flash-saved.
        checkpoint_id: Database ID of the created checkpoint record.
        reduction_percentage: Percentage reduction in token count (0-100).
        items_archived: Number of context items moved to checkpoint.
        timestamp: UTC timestamp when flash save completed.

    Example WebSocket message:
        {
            "event_type": "flash_save_completed",
            "agent_id": "agent-123",
            "checkpoint_id": 42,
            "reduction_percentage": 65.5,
            "items_archived": 25,
            "timestamp": "2025-01-14T10:35:00Z"
        }
    """

    event_type: str = "flash_save_completed"
    agent_id: str
    checkpoint_id: int
    reduction_percentage: float
    items_archived: int
    timestamp: datetime = Field(default_factory=lambda: datetime.now())


# Sprint 9: MVP Completion Models


class LintResult(BaseModel):
    """Lint execution result.

    Stores results from linting tools (ruff, eslint) for tracking quality trends
    over time and enforcing quality gates.

    Attributes:
        id: Database ID (auto-generated)
        task_id: Task that was linted
        linter: Tool used (ruff, eslint, other)
        error_count: Number of critical errors (block task completion)
        warning_count: Number of non-blocking warnings
        files_linted: Number of files checked
        output: Full lint output (JSON or text)
        created_at: When lint was executed
    """

    id: Optional[int] = None
    task_id: Optional[int] = Field(None, description="Task ID (optional for in-memory results)")
    linter: Literal["ruff", "eslint", "other"] = Field(..., description="Linter tool")
    error_count: int = Field(0, ge=0, description="Number of errors")
    warning_count: int = Field(0, ge=0, description="Number of warnings")
    files_linted: int = Field(0, ge=0, description="Number of files checked")
    output: Optional[str] = Field(None, description="Full lint output (JSON or text)")
    created_at: Optional[datetime] = None

    @property
    def has_critical_errors(self) -> bool:
        """Check if lint found critical errors that block task."""
        return self.error_count > 0

    @property
    def total_issues(self) -> int:
        """Total issues (errors + warnings)."""
        return self.error_count + self.warning_count

    def to_dict(self) -> dict:
        """Convert to dictionary for database storage."""
        return {
            "task_id": self.task_id,
            "linter": self.linter,
            "error_count": self.error_count,
            "warning_count": self.warning_count,
            "files_linted": self.files_linted,
            "output": self.output,
        }


class ReviewFinding(BaseModel):
    """Individual review finding.

    Represents a single code quality issue found during code review
    (complexity, security, style, or duplication).

    Attributes:
        category: Type of issue (complexity, security, style, duplication)
        severity: Criticality level (critical, high, medium, low)
        file_path: File containing the issue
        line_number: Line number (optional)
        message: Human-readable description
        suggestion: Recommended fix (optional)
        tool: Tool that detected issue (radon, bandit, etc.)
    """

    category: Literal["complexity", "security", "style", "duplication"] = Field(
        ..., description="Finding category"
    )
    severity: Literal["critical", "high", "medium", "low"] = Field(
        ..., description="Severity level"
    )
    file_path: str = Field(..., description="File with issue")
    line_number: Optional[int] = Field(None, description="Line number (if applicable)")
    message: str = Field(..., description="Human-readable description")
    suggestion: Optional[str] = Field(None, description="Recommended fix")
    tool: str = Field(..., description="Tool that detected issue (radon, bandit, etc.)")

    def to_markdown(self) -> str:
        """Format finding as markdown for blocker display."""
        severity_emoji = {
            "critical": "🔴",
            "high": "🟠",
            "medium": "🟡",
            "low": "⚪",
        }

        location = f"{self.file_path}:{self.line_number}" if self.line_number else self.file_path

        md = f"{severity_emoji[self.severity]} **{self.severity.upper()}** [{self.category}] {location}\n"
        md += f"   {self.message}\n"

        if self.suggestion:
            md += f"   💡 Suggestion: {self.suggestion}\n"

        return md


class ReviewReport(BaseModel):
    """Complete review report for a task.

    Aggregates all review findings into a comprehensive quality assessment
    with scoring and approve/reject decision.

    Attributes:
        task_id: Task that was reviewed
        reviewer_agent_id: Agent that performed review
        overall_score: Overall quality score (0-100)
        complexity_score: Complexity subscore (0-100)
        security_score: Security subscore (0-100)
        style_score: Style subscore (0-100)
        status: Review decision (approved, changes_requested, rejected)
        findings: List of individual findings
        summary: Human-readable summary
    """

    task_id: int
    reviewer_agent_id: str
    overall_score: float = Field(..., ge=0, le=100, description="Overall quality score (0-100)")
    complexity_score: float = Field(..., ge=0, le=100)
    security_score: float = Field(..., ge=0, le=100)
    style_score: float = Field(..., ge=0, le=100)
    status: Literal["approved", "changes_requested", "rejected"]
    findings: List[ReviewFinding] = Field(default_factory=list)
    summary: str = Field(..., description="Human-readable summary")

    @property
    def has_critical_findings(self) -> bool:
        """Check if any findings are critical severity."""
        return any(f.severity == "critical" for f in self.findings)

    @property
    def critical_count(self) -> int:
        """Count critical findings."""
        return sum(1 for f in self.findings if f.severity == "critical")

    @property
    def high_count(self) -> int:
        """Count high severity findings."""
        return sum(1 for f in self.findings if f.severity == "high")

    def to_blocker_message(self) -> str:
        """Format review report as blocker message."""
        msg = f"## Code Review: {self.status.replace('_', ' ').title()}\n\n"
        msg += f"**Overall Score**: {self.overall_score:.1f}/100\n\n"

        if self.findings:
            msg += f"**Findings**: {len(self.findings)} issues ({self.critical_count} critical, {self.high_count} high)\n\n"

            # Group by severity
            for severity in ["critical", "high", "medium", "low"]:
                severity_findings = [f for f in self.findings if f.severity == severity]
                if severity_findings:
                    msg += f"### {severity.upper()} Issues\n\n"
                    for finding in severity_findings:
                        msg += finding.to_markdown() + "\n"

        msg += f"\n---\n\n{self.summary}"

        return msg<|MERGE_RESOLUTION|>--- conflicted
+++ resolved
@@ -3,13 +3,8 @@
 from dataclasses import dataclass, field
 from datetime import datetime
 from enum import Enum
-<<<<<<< HEAD
-from typing import List, Optional, Dict, Any
+from typing import List, Optional, Dict, Any, Literal
 from pydantic import BaseModel, Field, ConfigDict, field_validator
-=======
-from typing import List, Optional, Dict, Any, Literal
-from pydantic import BaseModel, Field, ConfigDict
->>>>>>> b5edcda4
 
 
 class TaskStatus(Enum):
