--- conflicted
+++ resolved
@@ -21,7 +21,6 @@
 from codeframe.agents.lead_agent import LeadAgent
 from codeframe.workspace import WorkspaceManager
 
-<<<<<<< HEAD
 
 class DeploymentMode(str, Enum):
     """Deployment mode for CodeFRAME."""
@@ -49,10 +48,8 @@
         True if hosted mode, False if self-hosted
     """
     return get_deployment_mode() == DeploymentMode.HOSTED
-=======
 # Module logger
 logger = logging.getLogger(__name__)
->>>>>>> de23c841
 
 
 @asynccontextmanager
@@ -289,7 +286,6 @@
     Returns:
         Created project details
     """
-<<<<<<< HEAD
     # Security: Hosted mode cannot access user's local filesystem
     if is_hosted_mode() and request.source_type == SourceType.LOCAL_PATH:
         raise HTTPException(
@@ -325,38 +321,6 @@
             }
         )
 
-=======
-    # TODO: Add deployment-mode validation (Task 5)
-
-    # Create project record first (to get ID)
-    project_id = app.state.db.create_project(
-        name=request.name,
-        description=request.description,
-        source_type=request.source_type.value,
-        source_location=request.source_location,
-        source_branch=request.source_branch,
-        workspace_path=""  # Will be updated after workspace creation
-    )
-
-    # Create workspace
-    try:
-        workspace_path = app.state.workspace_manager.create_workspace(
-            project_id=project_id,
-            source_type=request.source_type,
-            source_location=request.source_location,
-            source_branch=request.source_branch
-        )
-
-        # Update project with workspace path and git status
-        app.state.db.update_project(
-            project_id,
-            {
-                "workspace_path": str(workspace_path),
-                "git_initialized": True
-            }
-        )
-
->>>>>>> de23c841
     except Exception as e:
         # Cleanup: delete project if workspace creation fails
         app.state.db.delete_project(project_id)
