"""Lead Agent orchestrator for CodeFRAME."""

import logging
import asyncio
from typing import TYPE_CHECKING, List, Dict, Any, Optional

from codeframe.providers.anthropic import AnthropicProvider
from codeframe.persistence.database import Database
from codeframe.discovery.questions import DiscoveryQuestionFramework
from codeframe.discovery.answers import AnswerCapture
from codeframe.planning.issue_generator import IssueGenerator
from codeframe.planning.task_decomposer import TaskDecomposer
from codeframe.core.models import Issue, Task
from codeframe.indexing.codebase_index import CodebaseIndex
from codeframe.agents.agent_pool_manager import AgentPoolManager
from codeframe.agents.dependency_resolver import DependencyResolver
from codeframe.agents.simple_assignment import SimpleAgentAssigner

if TYPE_CHECKING:
    pass


logger = logging.getLogger(__name__)


class LeadAgent:
    """
    Lead Agent - Central orchestrator responsible for:
    - Socratic requirements discovery
    - Task decomposition and assignment
    - Agent coordination
    - Blocker escalation
    - Natural language conversation with Claude integration
    """

    def __init__(
        self,
        project_id: int,
        db: Database,
        api_key: Optional[str] = None,
        model: str = "claude-sonnet-4-20250514",
        ws_manager=None,
        max_agents: int = 10,
    ):
        """Initialize Lead Agent with database and Anthropic provider.

        Args:
            project_id: Project ID for conversation context
            db: Database connection for conversation persistence
            api_key: Anthropic API key (required)
            model: Claude model to use (default: claude-sonnet-4-20250514)
            ws_manager: WebSocket manager for broadcasts (optional)
            max_agents: Maximum number of concurrent agents (default: 10)

        Raises:
            ValueError: If API key is missing
        """
        if not api_key:
            raise ValueError(
                "api_key is required for Lead Agent.\n"
                "Get your ANTHROPIC_API_KEY at: https://console.anthropic.com/"
            )

        self.project_id = project_id
        self.db = db
        self.provider = AnthropicProvider(api_key=api_key, model=model)

        # Discovery components
        self.discovery_framework = DiscoveryQuestionFramework()
        self.answer_capture = AnswerCapture()

        # Codebase indexing
        self.codebase_index: Optional[CodebaseIndex] = None

        # Multi-agent coordination (Sprint 4)
        self.agent_pool_manager = AgentPoolManager(
            project_id=project_id,
            db=db,
            ws_manager=ws_manager,
            max_agents=max_agents,
            api_key=api_key,
        )
        self.dependency_resolver = DependencyResolver()
        self.agent_assigner = SimpleAgentAssigner()

        # Git workflow manager (cf-33)
        from codeframe.git.workflow_manager import GitWorkflowManager
        from pathlib import Path
        import git

        project = self.db.get_project(project_id)
        project_root_str = project.get(
            "workspace_path"
        )  # Fixed: use workspace_path per migration 002

        # Only initialize GitWorkflowManager if workspace_path is set and is a valid git repo
        self.git_workflow = None
        if project_root_str:
            try:
                project_root = Path(project_root_str)
                self.git_workflow = GitWorkflowManager(project_root, db)
            except (git.InvalidGitRepositoryError, git.NoSuchPathError) as e:
                logger.warning(
                    f"Could not initialize GitWorkflowManager: {e}. Git features will be disabled."
                )
            except Exception as e:
                logger.warning(
                    f"Unexpected error initializing GitWorkflowManager: {e}. Git features will be disabled."
                )

        # Load discovery state from database
        self._load_discovery_state()

        logger.info(f"Initialized Lead Agent for project {project_id}")

    def get_conversation_history(self) -> List[Dict[str, str]]:
        """Load conversation history from database.

        Returns:
            List of message dicts with 'role' and 'content' keys
        """
        # Load conversation from database
        db_messages = self.db.get_conversation(self.project_id)

        # Convert database format to provider format
        conversation = []
        for msg in db_messages:
            conversation.append(
                {
                    "role": msg["key"],  # 'user' or 'assistant'
                    "content": msg["value"],
                }
            )

        logger.debug(f"Loaded {len(conversation)} messages from conversation history")
        return conversation

    def chat(self, message: str) -> str:
        """Handle natural language interaction with user.

        Args:
            message: User message

        Returns:
            Agent response text

        Raises:
            ValueError: If message is empty
            Exception: If API call fails or database error occurs
        """
        # Validate input
        if not message or not message.strip():
            raise ValueError("Message cannot be empty")

        try:
            # Load conversation history
            conversation = self.get_conversation_history()

            # Append user message to conversation
            conversation.append(
                {
                    "role": "user",
                    "content": message,
                }
            )

            # Save user message to database
            self.db.create_memory(
                project_id=self.project_id,
                category="conversation",
                key="user",
                value=message,
            )

            logger.info(f"User message: {message[:50]}...")

            # Send to Claude API
            response = self.provider.send_message(conversation)

            # Extract assistant response
            assistant_response = response["content"]

            # Save assistant response to database
            self.db.create_memory(
                project_id=self.project_id,
                category="conversation",
                key="assistant",
                value=assistant_response,
            )

            # Log token usage
            usage = response["usage"]
            logger.info(
                f"Token usage - Input: {usage['input_tokens']}, "
                f"Output: {usage['output_tokens']}"
            )

            logger.info(f"Assistant response: {assistant_response[:50]}...")

            return assistant_response

        except ValueError as e:
            logger.error(f"Validation error: {e}")
            raise

        except Exception as e:
            logger.error(f"Error during chat: {e}", exc_info=True)
            raise

    def _load_discovery_state(self) -> None:
        """Load discovery state from database."""
        try:
            # Load all memories and filter by category
            all_memories = self.db.get_project_memories(self.project_id)

            # Initialize default state
            self._discovery_state = "idle"
            self._current_question_id: Optional[str] = None
            self._discovery_answers: Dict[str, str] = {}

            # Filter and restore discovery state
            state_memories = [m for m in all_memories if m["category"] == "discovery_state"]
            for memory in state_memories:
                if memory["key"] == "state":
                    self._discovery_state = memory["value"]
                elif memory["key"] == "current_question_id":
                    self._current_question_id = memory["value"]

            # Filter and load discovery answers
            answer_memories = [m for m in all_memories if m["category"] == "discovery_answers"]
            for memory in answer_memories:
                question_id = memory["key"]
                answer_text = memory["value"]
                self._discovery_answers[question_id] = answer_text
                # Also capture in answer_capture for structured extraction
                self.answer_capture.capture_answer(question_id, answer_text)

            logger.debug(
                f"Loaded discovery state: {self._discovery_state}, "
                f"answers: {len(self._discovery_answers)}"
            )

        except Exception as e:
            logger.warning(f"Failed to load discovery state: {e}")
            # Initialize with defaults
            self._discovery_state = "idle"
            self._current_question_id = None
            self._discovery_answers = {}

    def _save_discovery_state(self) -> None:
        """Save discovery state to database."""
        try:
            # Save current state
            self.db.create_memory(
                project_id=self.project_id,
                category="discovery_state",
                key="state",
                value=self._discovery_state,
            )

            # Save current question ID if exists
            if self._current_question_id:
                self.db.create_memory(
                    project_id=self.project_id,
                    category="discovery_state",
                    key="current_question_id",
                    value=self._current_question_id,
                )

            logger.debug(f"Saved discovery state: {self._discovery_state}")

        except Exception as e:
            logger.error(f"Failed to save discovery state: {e}")

    def start_discovery(self) -> str:
        """
        Begin Socratic requirements discovery.

        Transitions state from 'idle' to 'discovering' and asks the first question.

        Returns:
            First discovery question
        """
        # Update state to discovering
        self._discovery_state = "discovering"
        self._save_discovery_state()

        # Get first question
        next_question = self.discovery_framework.get_next_question(self._discovery_answers)

        if next_question:
            self._current_question_id = next_question["id"]
            self._save_discovery_state()

            logger.info(f"Started discovery, first question: {next_question['id']}")
            return next_question["text"]
        else:
            # No questions available (shouldn't happen)
            logger.warning("No questions available to start discovery")
            return "Discovery framework initialized but no questions available."

    def process_discovery_answer(self, answer: str) -> str:
        """
        Process user answer during discovery phase.

        Saves the answer, advances to next question, and checks for completion.

        Args:
            answer: User's answer to current discovery question

        Returns:
            Next question or completion message
        """
        if self._discovery_state != "discovering":
            logger.warning(f"process_discovery_answer called in state: {self._discovery_state}")
            return "Discovery is not active. Call start_discovery() first."

        # Save current answer
        if self._current_question_id:
            self._discovery_answers[self._current_question_id] = answer
            self.answer_capture.capture_answer(self._current_question_id, answer)

            # Persist to database
            self.db.create_memory(
                project_id=self.project_id,
                category="discovery_answers",
                key=self._current_question_id,
                value=answer,
            )

            logger.info(f"Captured answer for {self._current_question_id}")

        # Check if discovery is complete
        if self.discovery_framework.is_discovery_complete(self._discovery_answers):
            self._discovery_state = "completed"
            self._save_discovery_state()
            logger.info("Discovery completed!")
            return "Discovery complete! All required questions have been answered."

        # Get next question
        next_question = self.discovery_framework.get_next_question(self._discovery_answers)

        if next_question:
            self._current_question_id = next_question["id"]
            self._save_discovery_state()
            return next_question["text"]
        else:
            # All questions answered
            self._discovery_state = "completed"
            self._save_discovery_state()
            return "Discovery complete! All questions have been answered."

    def get_discovery_status(self) -> Dict[str, Any]:
        """
        Get current discovery status.

        Returns:
            Dictionary with state, current_question, answers, progress indicators, and structured_data

            Fields include:
            - state: Current discovery state (idle, discovering, completed)
            - answered_count: Number of questions answered
            - answers: Dict of question_id -> answer text
            - progress_percentage: Float 0-100 (only in discovering/completed states)
            - total_required: Total number of required questions (only in discovering/completed states)
            - remaining_count: Number of unanswered required questions (only in discovering state)
            - current_question: Current question details (only in discovering state)
            - structured_data: Extracted structured data (only in completed state)
        """
        status = {
            "state": self._discovery_state,
            "answered_count": len(self._discovery_answers),
            "answers": self._discovery_answers.copy(),
        }

        # Add progress indicators and current question if in discovering state
        if self._discovery_state == "discovering" and self._current_question_id:
            # Get all questions to calculate progress
            questions = self.discovery_framework.generate_questions()
            total_required = len([q for q in questions if q["importance"] == "required"])

            # Calculate progress percentage: (answered / total_required) * 100
            # Handle edge case: if total_required is 0, progress is 0%
            if total_required > 0:
                progress_percentage = (len(self._discovery_answers) / total_required) * 100
            else:
                progress_percentage = 0.0

            status["progress_percentage"] = progress_percentage
            status["total_required"] = total_required
            status["remaining_count"] = total_required - len(self._discovery_answers)

            # Find current question details
            current_q = next((q for q in questions if q["id"] == self._current_question_id), None)
            if current_q:
                status["current_question"] = current_q

        # Add progress indicators if completed (100% progress)
        if self._discovery_state == "completed":
            questions = self.discovery_framework.generate_questions()
            total_required = len([q for q in questions if q["importance"] == "required"])

            status["progress_percentage"] = 100.0
            status["total_required"] = total_required
            status["structured_data"] = self.answer_capture.get_structured_data()

        return status

    def process_discovery_response(self, user_response: str) -> str:
        """
        Process user response during discovery phase.

        Args:
            user_response: User's answer to discovery questions

        Returns:
            Follow-up questions or next steps
        """
        # Use chat() for LLM-powered discovery
        return self.chat(user_response)

    def generate_prd(self) -> str:
        """
        Generate a Product Requirements Document from discovery answers.

        Returns:
            PRD content as markdown string

        Raises:
            ValueError: If discovery is not complete
            Exception: If PRD generation fails
        """
        # Check if discovery is complete
        if self._discovery_state != "completed":
            raise ValueError(
                f"Discovery must be completed before generating PRD. "
                f"Current state: {self._discovery_state}"
            )

        # Get structured discovery data
        structured_data = self.answer_capture.get_structured_data()

        # Build PRD generation prompt
        prd_prompt = self._build_prd_prompt(structured_data)

        try:
            # Send to Claude for PRD generation
            conversation = [
                {
                    "role": "user",
                    "content": prd_prompt,
                }
            ]

            response = self.provider.send_message(conversation)
            prd_content = response["content"]

            # Log token usage
            usage = response["usage"]
            logger.info(
                f"PRD generation - Input: {usage['input_tokens']}, "
                f"Output: {usage['output_tokens']} tokens"
            )

            # Save PRD to database
            self.db.create_memory(
                project_id=self.project_id,
                category="prd",
                key="content",
                value=prd_content,
            )

            # Save PRD to file
            self._save_prd_to_file(prd_content)

            logger.info("PRD generated successfully")
            return prd_content

        except Exception as e:
            logger.error(f"Failed to generate PRD: {e}", exc_info=True)
            raise

    def _build_prd_prompt(self, structured_data: Dict[str, Any]) -> str:
        """Build PRD generation prompt from structured discovery data."""
        prompt = """Generate a comprehensive Product Requirements Document (PRD) based on the following discovery information:

**Problem:**
{problem}

**Users:**
{users}

**Features:**
{features}

**Technical Requirements:**
{tech_stack}

**Constraints:**
{constraints}

Please create a well-structured PRD with the following sections:

# Product Requirements Document (PRD)

## Executive Summary
Brief overview of the project and its goals.

## Problem Statement
Detailed description of the problem being solved.

## User Personas
Description of primary users and their needs.

## Features & Requirements
Comprehensive list of features and functional requirements.

## Technical Architecture
High-level technical approach and stack.

## Success Metrics
Key performance indicators and success criteria.

## Timeline & Milestones
Project phases and major milestones.

Generate the PRD in markdown format with clear sections and professional language."""

        # Format with discovery data
        return prompt.format(
            problem=structured_data.get("problem", "Not specified"),
            users=", ".join(structured_data.get("users", ["Not specified"])),
            features=", ".join(structured_data.get("features", ["Not specified"])),
            tech_stack=", ".join(structured_data.get("tech_stack", ["Not specified"])),
            constraints=", ".join(structured_data.get("constraints", ["Not specified"])),
        )

    def _save_prd_to_file(self, prd_content: str) -> None:
        """Save PRD content to file system."""
        from pathlib import Path

        try:
            # Create .codeframe/memory directory
            memory_dir = Path(".codeframe/memory")
            memory_dir.mkdir(parents=True, exist_ok=True)

            # Write PRD to file
            prd_file = memory_dir / "prd.md"
            prd_file.write_text(prd_content, encoding="utf-8")

            logger.debug(f"PRD saved to {prd_file}")

        except Exception as e:
            logger.warning(f"Failed to save PRD to file: {e}")
            # Don't fail the entire operation if file save fails

    def assign_task(self, task_id: int, agent_id: str) -> None:
        """Assign task to worker agent."""
        # TODO: Implement task assignment logic
        pass

    def detect_bottlenecks(self) -> list:
        """Detect workflow bottlenecks."""
        # TODO: Implement bottleneck detection
        return []

    def generate_issues(self, sprint_number: int) -> List[Issue]:
        """Generate issues from PRD for given sprint number.

        This method implements the first step of hierarchical work breakdown:
        PRD → Issues → Tasks

        Workflow:
        1. Load PRD from database
        2. Use IssueGenerator to extract features → Issues
        3. Save issues to database
        4. Return list of created issues

        Args:
            sprint_number: Sprint number for issue numbering (e.g., 2 for Sprint 2)

        Returns:
            List of Issue objects created from PRD

        Raises:
            ValueError: If PRD not found or sprint_number invalid
            Exception: If issue generation or database save fails
        """
        # Validate sprint number
        if sprint_number < 1:
            raise ValueError(f"Sprint number must be >= 1, got {sprint_number}")

        try:
            # Load PRD from database
            prd_content = self._load_prd_from_database()

            if not prd_content:
                raise ValueError(
                    "No PRD found in database. Generate PRD first using generate_prd()"
                )

            # Initialize issue generator
            generator = IssueGenerator()

            # Generate issues from PRD
            logger.info(f"Generating issues from PRD for sprint {sprint_number}")
            issues = generator.generate_issues_from_prd(prd_content, sprint_number)

            if not issues:
                logger.warning("No issues generated from PRD")
                return []

            # Save issues to database
            saved_issues = []
            for issue in issues:
                # Set project_id
                issue.project_id = self.project_id

                # Save to database
                issue_id = self.db.create_issue(issue)
                issue.id = issue_id
                saved_issues.append(issue)

                logger.debug(f"Saved issue {issue.issue_number}: {issue.title} (id={issue_id})")

            logger.info(f"Successfully generated and saved {len(saved_issues)} issues")
            return saved_issues

        except ValueError as e:
            logger.error(f"Validation error during issue generation: {e}")
            raise

        except Exception as e:
            logger.error(f"Failed to generate issues: {e}", exc_info=True)
            raise

    def _load_prd_from_database(self) -> str:
        """Load PRD content from database.

        Returns:
            PRD content as markdown string

        Raises:
            ValueError: If PRD not found
        """
        # Load PRD from memory table
        memories = self.db.get_project_memories(self.project_id)
        prd_memories = [m for m in memories if m["category"] == "prd" and m["key"] == "content"]

        if not prd_memories:
            raise ValueError("PRD not found in database")

        # Get most recent PRD (in case multiple exist)
        prd_content = prd_memories[-1]["value"]

        logger.debug(f"Loaded PRD from database ({len(prd_content)} chars)")
        return prd_content

    def decompose_prd(self, sprint_number: Optional[int] = None) -> Dict[str, Any]:
        """Decompose PRD into issues and tasks (complete hierarchical breakdown).

        This method implements the full hierarchical work breakdown:
        PRD → Issues → Tasks

        Workflow:
        1. Load all issues for project (or generate if sprint_number provided)
        2. For each issue, decompose into tasks using TaskDecomposer
        3. Save tasks to database
        4. Return summary statistics

        Args:
            sprint_number: Optional sprint number for issue generation first.
                          If None, decomposes existing issues.

        Returns:
            Dictionary with:
                - total_issues: Number of issues processed
                - total_tasks: Number of tasks created
                - issues_decomposed: List of issue numbers decomposed
                - tasks_by_issue: Dict mapping issue_number to task count

        Raises:
            ValueError: If no issues found or decomposition fails
            Exception: If database operations fail
        """
        try:
            # Step 1: Get or generate issues
            if sprint_number is not None:
                logger.info(f"Generating issues for sprint {sprint_number} first")
                issues = self.generate_issues(sprint_number)
            else:
                logger.info("Loading existing issues from database")
                issue_dicts = self.db.get_project_issues(self.project_id)

                if not issue_dicts:
                    raise ValueError(
                        "No issues found in database. "
                        "Generate issues first using generate_issues(sprint_number) "
                        "or provide sprint_number parameter."
                    )

                # Convert dict to Issue objects
                issues = []
                for issue_dict in issue_dicts:
                    issue = Issue(
                        id=issue_dict["id"],
                        project_id=issue_dict["project_id"],
                        issue_number=issue_dict["issue_number"],
                        title=issue_dict["title"],
                        description=issue_dict["description"],
                        priority=issue_dict["priority"],
                        workflow_step=issue_dict["workflow_step"],
                    )
                    issues.append(issue)

            if not issues:
                raise ValueError("No issues available for decomposition")

            # Step 2: Initialize TaskDecomposer
            decomposer = TaskDecomposer()

            # Step 3: Decompose each issue into tasks
            total_tasks = 0
            issues_decomposed = []
            tasks_by_issue = {}

            for issue in issues:
                logger.info(f"Decomposing issue {issue.issue_number}: {issue.title}")

                try:
                    # Decompose issue into tasks
                    tasks = decomposer.decompose_issue(issue, self.provider)

                    # Save tasks to database
                    saved_task_count = 0
                    for task in tasks:
                        task_id = self.db.create_task_with_issue(
                            project_id=task.project_id,
                            issue_id=task.issue_id,
                            task_number=task.task_number,
                            parent_issue_number=task.parent_issue_number,
                            title=task.title,
                            description=task.description,
                            status=task.status,
                            priority=task.priority,
                            workflow_step=task.workflow_step,
                            can_parallelize=task.can_parallelize,
                            requires_mcp=task.requires_mcp,
                        )

                        logger.debug(f"Saved task {task.task_number}: {task.title} (id={task_id})")
                        saved_task_count += 1

                    # Update statistics
                    total_tasks += saved_task_count
                    issues_decomposed.append(issue.issue_number)
                    tasks_by_issue[issue.issue_number] = saved_task_count

                    logger.info(
                        f"Successfully decomposed issue {issue.issue_number} "
                        f"into {saved_task_count} tasks"
                    )

                except Exception as e:
                    logger.error(
                        f"Failed to decompose issue {issue.issue_number}: {e}", exc_info=True
                    )
                    # Continue with next issue instead of failing completely
                    continue

            # Step 4: Return summary
            summary = {
                "total_issues": len(issues_decomposed),
                "total_tasks": total_tasks,
                "issues_decomposed": issues_decomposed,
                "tasks_by_issue": tasks_by_issue,
            }

            logger.info(
                f"PRD decomposition complete: {len(issues_decomposed)} issues "
                f"decomposed into {total_tasks} tasks"
            )

            return summary

        except ValueError as e:
            logger.error(f"Validation error during PRD decomposition: {e}")
            raise

        except Exception as e:
            logger.error(f"Failed to decompose PRD: {e}", exc_info=True)
            raise

    def build_codebase_index(self) -> Dict[str, Any]:
        """Build index of project codebase structure.

        Returns:
            Dictionary with index stats (files indexed, symbols found, etc.)

        Raises:
            ValueError: If project root path is invalid
            Exception: If indexing fails
        """
        try:
            # Get project root from database
            project = self.db.get_project(self.project_id)
            project_root = project.get("root_path", ".")

            logger.info(f"Building codebase index for project at: {project_root}")

            # Create and build index
            self.codebase_index = CodebaseIndex(project_root)
            self.codebase_index.build()

            # Get statistics
            file_paths = set(s.file_path for s in self.codebase_index.symbols)
            languages = set(s.language for s in self.codebase_index.symbols)

            stats = {
                "files_indexed": len(file_paths),
                "symbols_found": len(self.codebase_index.symbols),
                "languages": list(languages),
            }

            logger.info(
                f"Codebase indexed successfully: {stats['files_indexed']} files, "
                f"{stats['symbols_found']} symbols"
            )

            return stats

        except Exception as e:
            logger.error(f"Failed to build codebase index: {e}", exc_info=True)
            raise

    def query_codebase(self, query: str, query_type: str = "name") -> List[Dict[str, Any]]:
        """Query codebase structure.

        Args:
            query: Search query (symbol name or pattern)
            query_type: 'name' or 'pattern'

        Returns:
            List of symbols matching query

        Raises:
            ValueError: If unknown query_type or codebase not indexed
            Exception: If query fails
        """
        if not self.codebase_index:
            self.build_codebase_index()

        try:
            if query_type == "name":
                symbols = self.codebase_index.find_symbols(query)
            elif query_type == "pattern":
                symbols = self.codebase_index.search_pattern(query)
            else:
                raise ValueError(f"Unknown query_type: {query_type}")

            logger.debug(f"Query '{query}' ({query_type}) found {len(symbols)} results")

            return [s.to_dict() for s in symbols]

        except ValueError as e:
            logger.error(f"Validation error during codebase query: {e}")
            raise

        except Exception as e:
            logger.error(f"Failed to query codebase: {e}", exc_info=True)
            raise

    def start_issue_work(self, issue_id: int) -> Dict[str, Any]:
        """
        Start work on an issue by creating feature branch.

        Creates git branch using GitWorkflowManager and tracks in database.

        Args:
            issue_id: Database ID of the issue

        Returns:
            dict with:
                - branch_name: Created branch name
                - issue_number: Issue number
                - status: 'created'

        Raises:
            ValueError: If issue doesn't exist or already has active branch
            RuntimeError: If git workflow is not available
        """
        # Check if git workflow is available
        if not self.git_workflow:
            raise RuntimeError(
                "Git workflow is not available. Please ensure project has a valid git repository."
            )

        # 1. Get issue from database
        issue = self.db.get_issue(issue_id)
        if not issue:
            raise ValueError(f"Issue {issue_id} not found")

        # 2. Check if issue already has active branch
        existing_branch = self.db.get_branch_for_issue(issue_id)
        if existing_branch:
            raise ValueError(
                f"Issue {issue['issue_number']} already has an active branch: "
                f"{existing_branch['branch_name']}"
            )

        # 3. Create feature branch via GitWorkflowManager
        branch_name = self.git_workflow.create_feature_branch(issue["issue_number"], issue["title"])

        # 4. Record in git_branches table (already done by GitWorkflowManager)
        # GitWorkflowManager.create_feature_branch() already stores in database

        # 5. Return branch info
        logger.info(f"Started work on issue {issue['issue_number']}: created branch {branch_name}")

        return {
            "branch_name": branch_name,
            "issue_number": issue["issue_number"],
            "status": "created",
        }

    def complete_issue(self, issue_id: int) -> Dict[str, Any]:
        """
        Complete an issue by merging feature branch to main.

        Validates all tasks complete, merges branch, updates database, and triggers deployment.

        Args:
            issue_id: Database ID of the issue

        Returns:
            dict with:
                - merge_commit: Git commit hash
                - branch_name: Merged branch name
                - tasks_completed: Number of tasks in issue
                - status: 'merged'
                - deployment: Deployment result dict (if triggered)

        Raises:
            ValueError: If tasks not all complete or no active branch
            RuntimeError: If git workflow is not available
        """
        # Check if git workflow is available
        if not self.git_workflow:
            raise RuntimeError(
                "Git workflow is not available. Please ensure project has a valid git repository."
            )

        # 1. Get issue from database
        issue = self.db.get_issue(issue_id)
        if not issue:
            raise ValueError(f"Issue {issue_id} not found")

        # 2. Validate all tasks completed using GitWorkflowManager
        if not self.git_workflow.is_issue_complete(issue_id):
            raise ValueError(
                f"Cannot complete issue {issue['issue_number']}: incomplete tasks remain"
            )

        # 3. Get active branch for issue
        branch_record = self.db.get_branch_for_issue(issue_id)
        if not branch_record:
            raise ValueError(f"No active branch found for issue {issue['issue_number']}")

        # 4. Merge to main via GitWorkflowManager
        merge_result = self.git_workflow.merge_to_main(issue["issue_number"])

        # 5. Update issue status to 'completed'
        self.db.update_issue(issue_id, {"status": "completed"})

        # 6. Count tasks
        tasks = self.db.get_tasks_by_issue(issue_id)
        tasks_completed = len(tasks)

        # 7. Trigger deployment after successful merge
        from codeframe.deployment.deployer import Deployer

        deployer = Deployer(self.git_workflow.project_root, self.db)
        deployment_result = deployer.trigger_deployment(
            commit_hash=merge_result["merge_commit"], environment="staging"
        )

        logger.info(
            f"Completed issue {issue['issue_number']}: merged {merge_result['branch_name']} "
            f"with {tasks_completed} tasks, deployment {deployment_result['status']}"
        )

        return {
            "merge_commit": merge_result["merge_commit"],
            "branch_name": merge_result["branch_name"],
            "tasks_completed": tasks_completed,
            "status": "merged",
            "deployment": deployment_result,
        }

    async def start_multi_agent_execution(
        self, max_retries: int = 3, max_concurrent: int = 5, timeout: int = 300
    ) -> Dict[str, Any]:
        """
        Start multi-agent parallel task execution with timeout protection.

        Main coordination loop that:
        1. Loads all project tasks and builds dependency graph
        2. Continuously assigns ready tasks to agents
        3. Executes tasks in parallel (up to max_concurrent)
        4. Handles task completion and dependency unblocking
        5. Retries failed tasks (up to max_retries)
        6. Continues until all tasks complete or fail

        Args:
            max_retries: Maximum retry attempts per task (default: 3)
            max_concurrent: Maximum concurrent task executions (default: 5)
            timeout: Maximum execution time in seconds (default: 300)

        Returns:
            Dict with execution summary:
                - total_tasks: Total number of tasks
                - completed: Number of successfully completed tasks
                - failed: Number of failed tasks
                - retries: Total number of retry attempts
                - execution_time: Total execution time in seconds

        Raises:
            ValueError: If no tasks found for project
            asyncio.TimeoutError: If execution exceeds timeout
            Exception: If critical execution error occurs
        """
        print(f"\n🚀 DEBUG: start_multi_agent_execution ENTERED (timeout={timeout})")
        try:
            print("🚀 DEBUG: Creating asyncio.timeout context...")
            async with asyncio.timeout(timeout):
                print("🚀 DEBUG: Inside timeout context, calling _execute_coordination_loop...")
                return await self._execute_coordination_loop(max_retries, max_concurrent)
        except asyncio.TimeoutError:
            print("❌ DEBUG: Caught TimeoutError!")
            logger.error(f"❌ Multi-agent execution timed out after {timeout}s")
            await self._emergency_shutdown()
            raise

    async def _execute_coordination_loop(
        self, max_retries: int = 3, max_concurrent: int = 5
    ) -> Dict[str, Any]:
        """Internal coordination loop extracted for timeout wrapping."""
        print(
            f"\n🔄 DEBUG: _execute_coordination_loop ENTERED (max_retries={max_retries}, max_concurrent={max_concurrent})"
        )
        import time

        print("🔄 DEBUG: Imported time module")
        start_time = time.time()
        print(f"🔄 DEBUG: Start time: {start_time}")

        # Load all tasks for project
        print(f"🔄 DEBUG: Loading tasks for project {self.project_id}...")
        task_dicts = self.db.get_project_tasks(self.project_id)
        print(f"🔄 DEBUG: Loaded {len(task_dicts)} task_dicts")
        if not task_dicts:
            raise ValueError(f"No tasks found for project {self.project_id}")

        # Convert to Task objects
        print("🔄 DEBUG: Converting to Task objects...")
        tasks = []
        for task_dict in task_dicts:
            task = Task(
                id=task_dict["id"],
                project_id=task_dict["project_id"],
                issue_id=task_dict.get("issue_id"),
                task_number=task_dict["task_number"],
                parent_issue_number=task_dict.get("parent_issue_number"),
                title=task_dict["title"],
                description=task_dict["description"],
                status=task_dict["status"],
                priority=task_dict.get("priority", "medium"),
                workflow_step=task_dict.get("workflow_step"),
                can_parallelize=task_dict.get("can_parallelize", False),
                requires_mcp=task_dict.get("requires_mcp", False),
                depends_on=task_dict.get("depends_on", "[]"),
            )
            tasks.append(task)
        print(f"🔄 DEBUG: Converted {len(tasks)} Task objects")

        logger.info(f"🚀 Multi-agent execution started: {len(tasks)} tasks")
        print("🔄 DEBUG: Logged execution start")

        # Build dependency graph
        print("🔄 DEBUG: Building dependency graph...")
        self.dependency_resolver.build_dependency_graph(tasks)
        print("🔄 DEBUG: Dependency graph built ✅")

        # Track execution state
        print("🔄 DEBUG: Initializing execution state...")
        retry_counts = {}  # task_id -> retry_count
        running_tasks = {}  # task_id -> asyncio.Task
        total_retries = 0
        iteration_count = 0
        max_iterations = 1000  # Safety watchdog
        print("🔄 DEBUG: Execution state initialized ✅")

        print("🔄 DEBUG: Entering try block...")
        try:
            print("🔄 DEBUG: About to enter main while loop...")
            # Main execution loop
            while not self._all_tasks_complete():
                print(f"🔄 DEBUG: While loop iteration {iteration_count}")
                iteration_count += 1
                print(
                    f"🔄 DEBUG: Checking watchdog (iteration={iteration_count}, max={max_iterations})..."
                )
                if iteration_count > max_iterations:
                    logger.error(f"❌ WATCHDOG: Hit max iterations {max_iterations}")
                    logger.error(f"Running tasks: {len(running_tasks)}")
                    logger.error(f"Retry counts: {retry_counts}")
                    await self._emergency_shutdown()
                    break

                # Get ready tasks (dependencies satisfied, not completed/running)
                print("🔄 DEBUG: Getting ready tasks from dependency_resolver...")
                ready_task_ids = self.dependency_resolver.get_ready_tasks(exclude_completed=True)
                print(f"🔄 DEBUG: Got {len(ready_task_ids)} ready task IDs: {ready_task_ids}")

                # Filter out already running tasks
                print(
                    f"🔄 DEBUG: Filtering out running tasks (currently {len(running_tasks)} running)..."
                )
                ready_task_ids = [tid for tid in ready_task_ids if tid not in running_tasks]
                print(f"🔄 DEBUG: After filtering: {len(ready_task_ids)} ready tasks")

                # Log loop state
                print("🔄 DEBUG: Calculating loop state...")
                completed_count = len(
                    [t for t in tasks if t.id in self.dependency_resolver.completed_tasks]
                )
                print(
                    f"🔄 DEBUG: Loop state: ready={len(ready_task_ids)}, running={len(running_tasks)}, completed={completed_count}/{len(tasks)}"
                )
                logger.debug(
                    f"🔄 Loop {iteration_count}: {len(ready_task_ids)} ready, "
                    f"{len(running_tasks)} running, {completed_count}/{len(tasks)} complete"
                )

                # Assign and execute ready tasks (up to max_concurrent)
                print(f"🔄 DEBUG: About to assign tasks (max_concurrent={max_concurrent})...")
                for task_id in ready_task_ids[: max_concurrent - len(running_tasks)]:
                    print(f"🔄 DEBUG: Processing task {task_id}...")
                    task = next((t for t in tasks if t.id == task_id), None)
                    if not task:
                        print(f"🔄 DEBUG: Task {task_id} not found in tasks list, skipping")
                        continue

                    # Check retry limit
                    if retry_counts.get(task_id, 0) >= max_retries:
                        logger.warning(
                            f"Task {task_id} exceeded max retries ({max_retries}), marking as failed"
                        )
                        self.db.update_task(task_id, {"status": "failed"})
                        self.dependency_resolver.completed_tasks.add(task_id)
                        continue

                    # T036/T037: Check for SYNC blocker before assigning
                    can_assign = await self.can_assign_task(task_id)
                    if not can_assign:
                        logger.info(f"Task {task_id} skipped: blocked by pending SYNC blocker")
                        continue

                    # Assign and execute task
                    print(f"🔄 DEBUG: Assigning task {task_id}: {task.title}")
                    task_future = asyncio.create_task(
                        self._assign_and_execute_task(task, retry_counts)
                    )
                    running_tasks[task_id] = task_future

                # Wait for at least one task to complete
                if running_tasks:
                    print("🔄 DEBUG: About to wait for tasks...")
                    done, _ = await asyncio.wait(
                        running_tasks.values(), return_when=asyncio.FIRST_COMPLETED
                    )

                    # Process completed tasks
                    print("🔄 DEBUG: Processing completed tasks...")
                    for completed_future in done:
                        # Find which task this was
                        task_id = next(
                            (tid for tid, fut in running_tasks.items() if fut == completed_future),
                            None,
                        )

                        if task_id:
                            # Remove from running tasks
                            running_tasks.pop(task_id, None)

                            # Check if task succeeded or failed
                            try:
                                success = await completed_future
                                if success:
                                    print(f"🔄 DEBUG: Task {task_id} completed successfully")
                                    # Unblock dependent tasks
                                    unblocked = self.dependency_resolver.unblock_dependent_tasks(
                                        task_id
                                    )
                                    if unblocked:
                                        print(f"🔄 DEBUG: Task {task_id} unblocked: {unblocked}")
                                else:
                                    # Task failed - increment retry count
                                    retry_counts[task_id] = retry_counts.get(task_id, 0) + 1
                                    total_retries += 1
                                    print(
                                        f"🔄 DEBUG: Task {task_id} failed, retry {retry_counts[task_id]}/{max_retries}"
                                    )
<<<<<<< HEAD
                                    # Check if task has pending SYNC blocker before resetting to pending
                                    can_assign = await self.can_assign_task(task_id)
                                    if can_assign:
                                        # No blocker - reset to pending for retry
                                        self.db.update_task(task_id, {"status": "pending"})
                                    else:
                                        # Has SYNC blocker - keep as blocked
                                        self.db.update_task(task_id, {"status": "blocked"})
                                        logger.info(
                                            f"Task {task_id} kept as blocked due to pending SYNC blocker"
                                        )
=======
>>>>>>> 837fce7f
                            except Exception:
                                logger.exception(f"Error processing task {task_id}")
                                retry_counts[task_id] = retry_counts.get(task_id, 0) + 1
                                total_retries += 1
                                # Check if task has pending SYNC blocker before resetting to pending
                                can_assign = await self.can_assign_task(task_id)
                                if can_assign:
                                    # No blocker - reset to pending for retry
                                    self.db.update_task(task_id, {"status": "pending"})
                                else:
                                    # Has SYNC blocker - keep as blocked
                                    self.db.update_task(task_id, {"status": "blocked"})
                                    logger.info(
                                        f"Task {task_id} kept as blocked due to pending SYNC blocker"
                                    )
                else:
                    # No tasks running and none ready - check if we're stuck
                    if not self._all_tasks_complete():
                        logger.warning("⚠️  No tasks running or ready, but not all tasks complete")
                        blocked = self.dependency_resolver.get_blocked_tasks()
                        if blocked:
                            logger.error(f"❌ DEADLOCK: Blocked tasks: {blocked}")
                            break
                        else:
                            # Small delay before checking again
                            await asyncio.sleep(0.1)

        except Exception:
            logger.exception("Critical error in multi-agent execution")
            raise

        # Calculate summary statistics
        execution_time = time.time() - start_time
        failed_count = len([t for t in tasks if self.db.get_task(t.id).get("status") == "failed"])
        # Completed count = tasks in completed_tasks that are not failed
        completed_count = len(
            [
                t
                for t in tasks
                if t.id in self.dependency_resolver.completed_tasks
                and self.db.get_task(t.id).get("status") != "failed"
            ]
        )

        summary = {
            "total_tasks": len(tasks),
            "completed": completed_count,
            "failed": failed_count,
            "retries": total_retries,
            "execution_time": execution_time,
            "iterations": iteration_count,
        }

        logger.info(
            f"✅ Multi-agent execution complete: {completed_count}/{len(tasks)} tasks, "
            f"{failed_count} failed, {total_retries} retries, {execution_time:.2f}s, {iteration_count} iterations"
        )

        return summary

    async def _emergency_shutdown(self) -> None:
        """Emergency shutdown: retire all agents and cancel pending tasks."""
        logger.warning("🚨 Emergency shutdown initiated")
        try:
            # Retire all active agents
            if hasattr(self, "agent_pool"):
                agent_status = self.agent_pool.get_agent_status()
                for agent_id in list(agent_status.keys()):
                    try:
                        self.agent_pool.retire_agent(agent_id)
                        logger.debug(f"Retired agent {agent_id}")
                    except Exception as e:
                        logger.warning(f"Failed to retire agent {agent_id}: {e}")

            logger.info("Emergency shutdown complete")
        except Exception as e:
            logger.error(f"Error during emergency shutdown: {e}")

    async def _assign_and_execute_task(self, task: Task, retry_counts: Dict[int, int]) -> bool:
        """
        Assign task to agent and execute asynchronously.

        Args:
            task: Task object to execute
            retry_counts: Dictionary tracking retry counts per task

        Returns:
            True if task succeeded, False if failed

        Workflow:
        1. Determine agent type using SimpleAgentAssigner
        2. Get or create agent from pool
        3. Mark agent as busy
        4. Execute task via agent
        5. Update task status in database
        6. Mark agent as idle
        7. Broadcast task status changes
        """
        try:
            # Determine agent type
            task_dict = {"id": task.id, "title": task.title, "description": task.description}
            agent_type = self.agent_assigner.assign_agent_type(task_dict)

            logger.info(f"Assigning task {task.id} ({task.title}) to {agent_type}")

            # Get or create agent
            agent_id = self.agent_pool_manager.get_or_create_agent(agent_type)

            # Mark agent busy
            self.agent_pool_manager.mark_agent_busy(agent_id, task.id)

            # Update task status to in_progress
            self.db.update_task(task.id, {"status": "in_progress"})

            # Get agent instance
            agent_instance = self.agent_pool_manager.get_agent_instance(agent_id)

            # Execute task (assuming agents have execute_task method)
            logger.info(f"Agent {agent_id} executing task {task.id}")

            # Worker agents now use async execute_task - no threading needed
            await agent_instance.execute_task(task_dict)

            # Step 11: Code Review (Sprint 9)
            # Review the code changes before marking task as completed
            logger.info(f"Initiating code review for task {task.id}")
            try:
                # Get or create review agent
                review_agent_id = self.agent_pool_manager.get_or_create_agent("review")
                review_agent = self.agent_pool_manager.get_agent_instance(review_agent_id)

                # Execute review
                review_report = await review_agent.execute_task(task_dict)

                logger.info(
                    f"Review completed: status={review_report.status}, "
                    f"score={review_report.overall_score:.1f}"
                )

                # If review rejected or needs changes, blocker already created by ReviewWorkerAgent
                # Don't mark task as completed yet - wait for blocker resolution
                if review_report.status in ["rejected", "changes_requested"]:
                    logger.warning(
                        f"Task {task.id} review failed: {review_report.status}. "
                        f"Blocker created, task remains in_progress."
                    )
                    # Mark review agent idle
                    self.agent_pool_manager.mark_agent_idle(review_agent_id)
                    # Mark worker agent idle
                    self.agent_pool_manager.mark_agent_idle(agent_id)
                    return False  # Task not completed due to review failure

                # Mark review agent idle
                self.agent_pool_manager.mark_agent_idle(review_agent_id)

            except Exception as e:
                logger.error(f"Code review failed for task {task.id}: {e}")
                # Continue with task completion even if review fails (graceful degradation)
                # In production, you might want to create an ASYNC blocker here

            # Task succeeded and passed review
            self.db.update_task(task.id, {"status": "completed"})
            logger.info(f"Task {task.id} completed successfully by agent {agent_id}")

            # Mark agent idle
            self.agent_pool_manager.mark_agent_idle(agent_id)

            return True

        except Exception:
            logger.exception(f"Task {task.id} execution failed")

            # Don't update task status here - let coordination loop decide
            # whether to retry or mark as permanently failed based on retry_counts

            # Mark agent idle if it was assigned
            try:
                if "agent_id" in locals():
                    self.agent_pool_manager.mark_agent_idle(agent_id)
            except Exception:
                pass

            return False

    async def can_assign_task(self, task_id: int) -> bool:
        """
        Check if a task can be assigned to an agent (T036, T037).

        Implements SYNC blocker dependency handling:
        - SYNC blockers: Block all dependent tasks until resolved
        - ASYNC blockers: Allow dependent tasks to continue (informational only)

        Args:
            task_id: Database ID of the task

        Returns:
            True if task can be assigned, False if blocked

        Blocking Conditions:
        1. Task has pending SYNC blocker (direct block)
        2. Task depends on another task with pending SYNC blocker (transitive block)
        3. ASYNC blockers do NOT block task assignment
        """
        # Get task details
        task = self.db.get_task(task_id)
        if not task:
            return False

        # Check if this task itself has a pending SYNC blocker
        blockers = self.db.list_blockers(project_id=self.project_id, status="PENDING")

        for blocker in blockers.get("blockers", []):
            if blocker.get("task_id") == task_id and blocker.get("blocker_type") == "SYNC":
                logger.debug(
                    f"Task {task_id} blocked: has pending SYNC blocker {blocker.get('id')}"
                )
                return False

        # Check if task depends on tasks with pending SYNC blockers
        depends_on = task.get("depends_on", "")
        if depends_on:
            # Get all project tasks to resolve dependencies
            all_tasks = self.db.get_project_tasks(self.project_id)

            # Find the task this depends on
            dependency_task = None
            for t in all_tasks:
                if t["task_number"] == depends_on:
                    dependency_task = t
                    break

            if dependency_task:
                # Recursively check if dependency is blocked
                can_assign_dependency = await self.can_assign_task(dependency_task["id"])
                if not can_assign_dependency:
                    logger.debug(
                        f"Task {task_id} blocked: depends on task {dependency_task['id']} "
                        f"which has pending SYNC blocker"
                    )
                    return False

                # Also check if dependency task has pending SYNC blocker
                for blocker in blockers.get("blockers", []):
                    if (
                        blocker.get("task_id") == dependency_task["id"]
                        and blocker.get("blocker_type") == "SYNC"
                    ):
                        logger.debug(
                            f"Task {task_id} blocked: dependency task {dependency_task['id']} "
                            f"has pending SYNC blocker {blocker.get('id')}"
                        )
                        return False

        # No blocking conditions found
        return True

    def _all_tasks_complete(self) -> bool:
        """
        Check if all tasks are completed or failed.
        Detects deadlock scenario where all remaining tasks are blocked.

        Returns:
            True if all tasks are in terminal state (completed/failed) OR deadlocked
        """
        print("🔍 DEBUG: _all_tasks_complete called")
        print(f"🔍 DEBUG: Getting tasks for project {self.project_id}...")
        task_dicts = self.db.get_project_tasks(self.project_id)
        print(f"🔍 DEBUG: Got {len(task_dicts)} tasks")

        incomplete = []
        blocked = []

        print("🔍 DEBUG: Iterating through tasks...")
        for task_dict in task_dicts:
            status = task_dict.get("status", "pending")
            print(f"🔍 DEBUG: Task {task_dict['id']}: status={status}")
            if status not in ("completed", "failed"):
                incomplete.append(task_dict["id"])
                if status == "blocked":
                    blocked.append(task_dict["id"])

        print(f"🔍 DEBUG: incomplete={incomplete}, blocked={blocked}")

        # No incomplete tasks means all done
        if not incomplete:
            print("🔍 DEBUG: All tasks complete!")
            return True

        # Deadlock detection: if all remaining tasks are blocked, we're stuck
        if incomplete and len(blocked) == len(incomplete):
            print("🔍 DEBUG: DEADLOCK DETECTED!")
            logger.error(
                f"❌ DEADLOCK DETECTED: All {len(incomplete)} remaining tasks are blocked: {blocked}"
            )
            return True  # Force exit to prevent infinite loop

        logger.debug(f"Tasks remaining: {len(incomplete)} ({len(blocked)} blocked)")
        return False<|MERGE_RESOLUTION|>--- conflicted
+++ resolved
@@ -1211,7 +1211,6 @@
                                     print(
                                         f"🔄 DEBUG: Task {task_id} failed, retry {retry_counts[task_id]}/{max_retries}"
                                     )
-<<<<<<< HEAD
                                     # Check if task has pending SYNC blocker before resetting to pending
                                     can_assign = await self.can_assign_task(task_id)
                                     if can_assign:
@@ -1223,8 +1222,6 @@
                                         logger.info(
                                             f"Task {task_id} kept as blocked due to pending SYNC blocker"
                                         )
-=======
->>>>>>> 837fce7f
                             except Exception:
                                 logger.exception(f"Error processing task {task_id}")
                                 retry_counts[task_id] = retry_counts.get(task_id, 0) + 1
