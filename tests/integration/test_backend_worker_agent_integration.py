--- conflicted
+++ resolved
@@ -12,17 +12,13 @@
 """
 
 import pytest
-<<<<<<< HEAD
-from unittest.mock import Mock, AsyncMock, patch
-=======
 from unittest.mock import Mock, patch
->>>>>>> b5edcda4
 import json
 
 from codeframe.agents.backend_worker_agent import BackendWorkerAgent
 from codeframe.persistence.database import Database
 from codeframe.indexing.codebase_index import CodebaseIndex
-from codeframe.core.models import TaskStatus
+from codeframe.core.models import TaskStatus, ProjectStatus
 
 
 class TestBackendWorkerAgentIntegration:
@@ -101,7 +97,7 @@
         db.initialize()
 
         # Create real project and task
-        project_id = db.create_project("integration_test", "Integration test project")
+        project_id = db.create_project("integration_test", ProjectStatus.ACTIVE)
         issue_id = db.create_issue(
             {
                 "project_id": project_id,
@@ -156,14 +152,13 @@
         completed_at = datetime.fromisoformat(row["completed_at"])
         assert completed_at is not None
 
-    @pytest.mark.asyncio
-    async def test_execute_task_integration_with_mocked_llm(self, tmp_path):
+    def test_execute_task_integration_with_mocked_llm(self, tmp_path):
         """Test execute_task with real database and file I/O, mocked LLM."""
         # Create real database
         db = Database(":memory:")
         db.initialize()
 
-        project_id = db.create_project("integration_test", "Integration test project")
+        project_id = db.create_project("integration_test", ProjectStatus.ACTIVE)
         issue_id = db.create_issue(
             {
                 "project_id": project_id,
@@ -201,24 +196,8 @@
             project_root=tmp_path,
         )
 
-        # Mock test runner to return success
-        mock_test_result = Mock()
-        mock_test_result.status = "passed"
-        mock_test_result.passed = 1
-        mock_test_result.failed = 0
-        mock_test_result.errors = 0
-        mock_test_result.skipped = 0
-        mock_test_result.total = 1
-        mock_test_result.output = "1 passed"
-        mock_test_result.duration = 0.1
-
         # Mock Anthropic API to return realistic code
-        with (
-            patch("anthropic.AsyncAnthropic") as mock_anthropic_class,
-            patch("codeframe.testing.test_runner.TestRunner") as mock_test_runner_class,
-        ):
-
-            # Setup Anthropic mock
+        with patch("anthropic.Anthropic") as mock_anthropic_class:
             mock_client = Mock()
             mock_anthropic_class.return_value = mock_client
 
@@ -244,12 +223,7 @@
                     )
                 )
             ]
-            mock_client.messages.create = AsyncMock(return_value=mock_response)
-
-            # Setup TestRunner mock
-            mock_test_runner = Mock()
-            mock_test_runner.run_tests.return_value = mock_test_result
-            mock_test_runner_class.return_value = mock_test_runner
+            mock_client.messages.create.return_value = mock_response
 
             # Get task from database
             cursor = db.conn.cursor()
@@ -257,7 +231,7 @@
             task = dict(cursor.fetchone())
 
             # Execute task
-            result = await agent.execute_task(task)
+            result = agent.execute_task(task)
 
             # Verify execution succeeded
             assert result["status"] == "completed"
@@ -285,14 +259,13 @@
             assert updated_task["status"] == "completed"
             assert updated_task["completed_at"] is not None
 
-    @pytest.mark.asyncio
-    async def test_execute_task_handles_file_operation_errors(self, tmp_path):
+    def test_execute_task_handles_file_operation_errors(self, tmp_path):
         """Test execute_task properly handles file operation failures."""
         # Create real database
         db = Database(":memory:")
         db.initialize()
 
-        project_id = db.create_project("integration_test", "Integration test project")
+        project_id = db.create_project("integration_test", ProjectStatus.ACTIVE)
         issue_id = db.create_issue(
             {
                 "project_id": project_id,
@@ -329,7 +302,7 @@
         )
 
         # Mock API to return a modify operation on non-existent file
-        with patch("anthropic.AsyncAnthropic") as mock_anthropic_class:
+        with patch("anthropic.Anthropic") as mock_anthropic_class:
             mock_client = Mock()
             mock_anthropic_class.return_value = mock_client
 
@@ -350,7 +323,7 @@
                     )
                 )
             ]
-            mock_client.messages.create = AsyncMock(return_value=mock_response)
+            mock_client.messages.create.return_value = mock_response
 
             # Get task
             cursor = db.conn.cursor()
@@ -358,7 +331,7 @@
             task = dict(cursor.fetchone())
 
             # Execute task - should fail gracefully
-            result = await agent.execute_task(task)
+            result = agent.execute_task(task)
 
             # Verify failure was handled properly
             assert result["status"] == "failed"
@@ -392,14 +365,13 @@
         if etc_dir.exists():
             assert not (etc_dir / "passwd").exists()
 
-    @pytest.mark.asyncio
-    async def test_multiple_task_execution_sequence(self, tmp_path):
+    def test_multiple_task_execution_sequence(self, tmp_path):
         """Test executing multiple tasks in sequence with real database and files."""
         # Create real database
         db = Database(":memory:")
         db.initialize()
 
-        project_id = db.create_project("multi_task_test", "Multi-task integration test project")
+        project_id = db.create_project("multi_task_test", ProjectStatus.ACTIVE)
         issue_id = db.create_issue(
             {
                 "project_id": project_id,
@@ -450,26 +422,9 @@
         )
 
         # Mock API for task 1
-        with (
-            patch("anthropic.AsyncAnthropic") as mock_anthropic_class,
-            patch("codeframe.testing.test_runner.TestRunner") as mock_test_runner_class,
-        ):
+        with patch("anthropic.Anthropic") as mock_anthropic_class:
             mock_client = Mock()
             mock_anthropic_class.return_value = mock_client
-
-            # Mock TestRunner to return passing results
-            mock_test_runner = Mock()
-            mock_test_runner_class.return_value = mock_test_runner
-            mock_test_result = Mock()
-            mock_test_result.status = "passed"
-            mock_test_result.passed = 1
-            mock_test_result.failed = 0
-            mock_test_result.errors = 0
-            mock_test_result.skipped = 0
-            mock_test_result.total = 1
-            mock_test_result.output = "1 passed"
-            mock_test_result.duration = 0.1
-            mock_test_runner.run_tests.return_value = mock_test_result
 
             # Task 1: Create User model
             mock_response1 = Mock()
@@ -514,14 +469,14 @@
                 )
             ]
 
-            mock_client.messages.create = AsyncMock(side_effect=[mock_response1, mock_response2])
+            mock_client.messages.create.side_effect = [mock_response1, mock_response2]
 
             # Execute task 1
             cursor = db.conn.cursor()
             cursor.execute("SELECT * FROM tasks WHERE id = ?", (task1_id,))
             task1 = dict(cursor.fetchone())
 
-            result1 = await agent.execute_task(task1)
+            result1 = agent.execute_task(task1)
             assert result1["status"] == "completed"
             assert (tmp_path / "user.py").exists()
 
@@ -529,7 +484,7 @@
             cursor.execute("SELECT * FROM tasks WHERE id = ?", (task2_id,))
             task2 = dict(cursor.fetchone())
 
-            result2 = await agent.execute_task(task2)
+            result2 = agent.execute_task(task2)
             assert result2["status"] == "completed"
             assert (tmp_path / "repository.py").exists()
 
